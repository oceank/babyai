--- conflicted
+++ resolved
@@ -326,21 +326,18 @@
             else:
                 envs = self.eval_env
 
-<<<<<<< HEAD
             agent = utils.load_agent(self.args, envs[0])
             # Setting the agent model to the current model
             agent.model = self.acmodel
-=======
-        # because ModelAgent places inputs on CPU, we have to move the model
-        if torch.cuda.is_available():
-            self.acmodel.cpu()
-        logs = []
-        for env in envs:
-            env.seed(self.args.val_seed)
-            logs += [evaluate(agent, env, self.args.val_episodes)]
-        if torch.cuda.is_available():
-            self.acmodel.cuda()
->>>>>>> f1d7744a
+            # because ModelAgent places inputs on CPU, we have to move the model
+            if torch.cuda.is_available():
+                self.acmodel.cpu()
+            logs = []
+            for env in envs:
+                env.seed(self.args.val_seed)
+                logs += [evaluate(agent, env, self.args.val_episodes)]
+            if torch.cuda.is_available():
+                self.acmodel.cuda()
 
             logs = []
             for env in envs:
@@ -353,7 +350,7 @@
                 assert len(logs) == 1
                 return logs[0]
 
-            return {tid : log for tid, log in enumerate(logs)}
+            return {tid : np.mean(log["return_per_episode"]) for tid, log in enumerate(logs)}
 
         elif use_procs:
 
@@ -376,7 +373,7 @@
                 job.join()
             rewards = {}
             index = 0
-            
+
             for env_name in self.args.env:
                 rewards[index] = np.mean([item[env_name[0]]["return_per_episode"] for item in return_dict.values()])
 
@@ -385,7 +382,6 @@
             return rewards
 
     def collect_returns(self):
-<<<<<<< HEAD
         if torch.cuda.is_available():
             self.acmodel.cpu()
         mean_return = self.validate(episodes= self.args.eval_episodes, verbose=False, use_procs='num_procs' in self.args and self.args.num_procs is not None)
@@ -395,12 +391,8 @@
         return mean_return
 
 
-    def train(self, train_demos, logger, writer, csv_writer, status_path, header):
-=======
-        return np.mean(self.validate(False)['return_per_episode'])
 
     def train(self, train_demos, writer, csv_writer, status_path, header):
->>>>>>> f1d7744a
         # Load the status
         status = {'i': 0,
                   'num_frames': 0,
@@ -475,14 +467,8 @@
                         json.dump(status, dst)
 
             if status['i'] % self.args.validation_interval == 0:
-<<<<<<< HEAD
-                if torch.cuda.is_available():
-                    self.acmodel.cpu()
 
                 valid_log = self.validate(self.args.val_episodes,validating=True)
-=======
-                valid_log, validation_accuracy = self.validate()
->>>>>>> f1d7744a
                 mean_return = np.mean(valid_log['return_per_episode'])
                 success_rate = np.mean([1 if r > 0 else 0 for r in valid_log['return_per_episode']])
 
