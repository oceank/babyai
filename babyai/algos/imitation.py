import copy
import gym
import time
import datetime
import numpy as np
import sys
import itertools
import torch
from babyai.evaluate import batch_evaluate
import babyai.utils as utils
from babyai.rl import DictList
from babyai.model import ACModel
import multiprocessing
import os
import json
import logging


logger = logging.getLogger(__name__)

class ImitationLearning(object):
    def __init__(self, args):
        self.args = args

        utils.seed(self.args.seed)

        # args.env is a list in curriculum learning.
        if type(self.args.env) == list:
            self.env = [gym.make(item[0]) for item in self.args.env]

            self.train_demos = [utils.load_demos(utils.get_demos_path(demo_file, env, demos_origin, valid=False))[:episodes]
                                for env, demo_file, demos_origin, episodes in self.args.env]

            self.train_demos = [[demo[0] for demo in demos] for demos in self.train_demos]
            self.val_demos = [utils.load_demos(utils.get_demos_path(demo_file, env, demos_origin, valid=True))[:self.args.val_episodes]
                              for env, demo_file, demos_origin, _ in self.args.env]

            self.val_demos = [[demo[0] for demo in demos] for demos in self.val_demos]


            # Environment created for calculating the mean reward during validation
            self.env = [gym.make(item[0]) for item in self.args.env]
            observation_space = self.env[0].observation_space
            action_space = self.env[0].action_space

        else:
            self.env = gym.make(self.args.env)

            demos_path = utils.get_demos_path(args.demos, args.env, args.demos_origin, valid=False)
            demos_path_valid = utils.get_demos_path(args.demos, args.env, args.demos_origin, valid=True)

            logger.info('loading demos')
            self.train_demos = utils.load_demos(demos_path)
            logger.info('loaded demos')
            if args.episodes:
                if args.episodes > len(self.train_demos):
                    raise ValueError("there are only {} train demos".format(len(self.train_demos)))
                self.train_demos = self.train_demos[:args.episodes]

            self.val_demos = utils.load_demos(demos_path_valid)
            if args.val_episodes > len(self.val_demos):
                logger.info('Using all the available {} demos to evaluate valid. accuracy'.format(len(self.val_demos)))
            self.val_demos = self.val_demos[:self.args.val_episodes]

            observation_space = self.env.observation_space
            action_space = self.env.action_space

        self.obss_preprocessor = utils.ObssPreprocessor(args.store_model_to, observation_space, args.load_model_from)

        # Define actor-critic model

        if args.load_model_from:
            self.acmodel = utils.load_model(args.load_model_from)
            logger.info("model loaded")
        else:
            self.acmodel = ACModel(self.obss_preprocessor.obs_space, action_space, args.image_dim, args.memory_dim,
                                   not self.args.no_instr, self.args.instr_arch, not self.args.no_mem, self.args.arch)
        self.obss_preprocessor.vocab.save()
        utils.save_model(self.acmodel, args.store_model_to)

        self.acmodel.train()
        if torch.cuda.is_available():
            self.acmodel.cuda()

        self.optimizer = torch.optim.Adam(self.acmodel.parameters(), self.args.lr, eps=self.args.optim_eps)
        self.scheduler = torch.optim.lr_scheduler.StepLR(self.optimizer, step_size=100, gamma=0.9)

        self.device = torch.device("cuda" if torch.cuda.is_available() else "cpu")

    @staticmethod
    def default_model_name(args):
        if type(args.env) == list:
            named_envs = '_'.join([item[0] for item in args.env])
        else:
            named_envs = args.env

        # Define model name
        suffix = datetime.datetime.now().strftime("%y-%m-%d-%H-%M-%S")
        instr = args.instr_arch if args.instr_arch else "noinstr"
        model_name_parts = {
            'envs': named_envs,
            'arch': args.arch,
            'instr': instr,
            'seed': args.seed,
            'suffix': suffix}
        default_model_name = "{envs}_IL_{arch}_{instr}_seed{seed}_{suffix}".format(**model_name_parts)
        if args.load_model_from:
            default_model_name = args.load_model_from + '_pretrained_' + default_model_name
        return default_model_name


    def starting_indexes(self, num_frames):
        if num_frames % self.args.recurrence == 0:
            return np.arange(0, num_frames, self.args.recurrence)
        else:
            return np.arange(0, num_frames, self.args.recurrence)[:-1]

    def run_epoch_recurrence(self, demos, is_training=False):
        indices = list(range(len(demos)))
        if is_training:
            np.random.shuffle(indices)
        batch_size = min(self.args.batch_size, len(demos))
        offset = 0

        # Log dictionary
        log = {"entropy": [], "policy_loss": [], "accuracy": []}

        for batch_index in range(len(indices) // batch_size):
            logger.info("batch {}".format(batch_index))
            batch = [demos[i] for i in indices[offset: offset + batch_size]]

            _log = self.run_epoch_recurrence_one_batch(batch, is_training=is_training)

            log["entropy"].append(_log["entropy"])
            log["policy_loss"].append(_log["policy_loss"])
            log["accuracy"].append(_log["accuracy"])

            offset += batch_size

        return log

    def run_epoch_recurrence_one_batch(self, batch, is_training=False):
        batch = utils.demos.transform_demos(batch)
        batch.sort(key=len, reverse=True)
        # Constructing flat batch and indices pointing to start of each demonstration
        flat_batch = []
        inds = [0]

        for demo in batch:
            flat_batch += demo
            inds.append(inds[-1] + len(demo))

        flat_batch = np.array(flat_batch)
        inds = inds[:-1]
        num_frames = len(flat_batch)

        mask = np.ones([len(flat_batch)], dtype=np.float64)
        mask[inds] = 0
        mask = torch.tensor(mask, device=self.device, dtype=torch.float).unsqueeze(1)

        # Observations, true action, values and done for each of the stored demostration
        obss, action_true, done = flat_batch[:, 0], flat_batch[:, 1], flat_batch[:, 2]
        action_true = torch.tensor([action for action in action_true], device=self.device, dtype=torch.long)

        # Memory to be stored
        memories = torch.zeros([len(flat_batch), self.acmodel.memory_size], device=self.device)
        memory = torch.zeros([self.args.batch_size, self.acmodel.memory_size], device=self.device)

        # Loop terminates when every observation in the flat_batch has been handled
        while True:
            # taking observations and done located at inds
            obs = obss[inds]
            done_step = done[inds]
            preprocessed_obs = self.obss_preprocessor(obs, device=self.device)
            with torch.no_grad():
                # taking the memory till the length of time_step_inds, as demos beyond that have already finished
                new_memory = self.acmodel(preprocessed_obs, memory[:len(inds), :])['memory']

            for i in range(len(inds)):
                # Copying to the memories at the corresponding locations
                memories[inds[i], :] = memory[i, :]

            memory[:len(inds), :] = new_memory

            # Updating inds, by removing those indices corresponding to which the demonstrations have finished
            inds = inds[:len(inds) - sum(done_step)]
            if len(inds) == 0:
                break

            # Incrementing the remaining indices
            inds = [index + 1 for index in inds]

        # Here, actual backprop upto args.recurrence happens
        final_loss = 0
        final_entropy, final_policy_loss, final_value_loss = 0, 0, 0

        indexes = self.starting_indexes(num_frames)
        memory = memories[indexes]
        accuracy = 0
        total_frames = len(indexes) * self.args.recurrence
        for _ in range(self.args.recurrence):
            obs = obss[indexes]
            preprocessed_obs = self.obss_preprocessor(obs, device=self.device)
            action_step = action_true[indexes]
            mask_step = mask[indexes]
            model_results = self.acmodel(preprocessed_obs, memory * mask_step)
            dist = model_results['dist']
            value = model_results['value']
            memory = model_results['memory']

            entropy = dist.entropy().mean()
            policy_loss = -dist.log_prob(action_step).mean()
            loss = policy_loss - self.args.entropy_coef * entropy
            action_pred = dist.probs.max(1, keepdim=True)[1]
            accuracy += float((action_pred == action_step.unsqueeze(1)).sum()) / total_frames
            final_loss += loss
            final_entropy += entropy
            final_policy_loss += policy_loss
            indexes += 1

        final_loss /= self.args.recurrence

        if is_training:
            self.optimizer.zero_grad()
            final_loss.backward()
            self.optimizer.step()

        log = {}
        log["entropy"] = float(final_entropy / self.args.recurrence)
        log["policy_loss"] = float(final_policy_loss / self.args.recurrence)
        log["accuracy"] = float(accuracy)

        return log

    def validate(self, episodes, verbose=True):
        # Seed needs to be reset for each validation, to ensure consistency
        utils.seed(self.args.val_seed)

        if verbose:
            logger.info("Validating the model")
        if type(self.env) == list:
            agent = utils.load_agent(self.args, self.env[0])
        else:
            agent = utils.load_agent(self.args, self.env)

<<<<<<< HEAD
        envs = self.env if type(self.env) == list else [self.env]
        agent = utils.load_agent(envs[0], model_name=self.args.store_model_to, argmax=True)
=======
        # Setting the agent model to the current model
>>>>>>> 7add76d1
        agent.model = self.acmodel

        agent.model.eval()
        logs = []

        for env_name in ([self.args.env] if isinstance(self.args.env, str) else list(zip(*self.args.env))[0]):
            logs += [batch_evaluate(agent, env_name, self.args.val_seed, episodes)]
        agent.model.train()

        if type(self.args.env) != list:
            assert len(logs) == 1
            return logs[0]

        return logs

    def collect_returns(self):
        logs = self.validate(episodes= self.args.eval_episodes, verbose=False)
        mean_return = {tid : np.mean(log["return_per_episode"]) for tid, log in enumerate(logs)}
        return mean_return

    def train(self, train_demos, writer, csv_writer, status_path, header):
        # Load the status
        status = {'i': 0,
                  'num_frames': 0,
                  'patience': 0}
        if os.path.exists(status_path):
            with open(status_path, 'r') as src:
                status = json.load(src)
        elif not os.path.exists(os.path.dirname(status_path)):
            # Ensure that the status directory exists
            os.makedirs(os.path.dirname(status_path))

        # If the batch size is larger than the number of demos, we need to lower the batch size
        if self.args.batch_size > len(train_demos):
            self.args.batch_size = len(train_demos)
            logger.info("Batch size too high. Setting it to the number of train demos ({})".format(len(train_demos)))

        # Model saved initially to avoid "Model not found Exception" during first validation step
        utils.save_model(self.acmodel, self.args.store_model_to)

        # best mean return to keep track of performance on validation set
        best_mean_return, patience, i = 0, 0, 0
        total_start_time = time.time()

        while True:
            if 'patience' not in status:  # if for some reason you're finetuining with IL an RL pretrained agent
                status['patience'] = 0
            # Do not learn if using a pre-trained model that already lost patience
            if status['patience'] > self.args.patience:
                break

            status['i'] += 1
            i = status['i']
            update_start_time = time.time()

            # Learning rate scheduler
            self.scheduler.step()

            log = self.run_epoch_recurrence(train_demos, is_training=True)
            total_len = sum([len(item[3]) for item in train_demos])
            status['num_frames'] += total_len

            update_end_time = time.time()

            # Print logs
            if status['i'] % self.args.log_interval == 0:
                total_ellapsed_time = int(time.time() - total_start_time)

                fps = total_len / (update_end_time - update_start_time)
                duration = datetime.timedelta(seconds=total_ellapsed_time)

                for key in log:
                    log[key] = np.mean(log[key])

                train_data = [status['i'], status['num_frames'], fps, total_ellapsed_time,
                              log["entropy"], log["policy_loss"], log["accuracy"]]

                logger.info(
                    "U {} | F {:06} | FPS {:04.0f} | D {} | H {:.3f} | pL {: .3f} | A {: .3f}".format(*train_data))

                # Log the gathered data only when we don't evaluate the validation metrics. It will be logged anyways
                # afterwards when status['i'] % self.args.validation_interval == 0
                if status['i'] % self.args.validation_interval != 0:
                    # instantiate a validation_log with empty strings when no validation is done
                    validation_data = [''] * len([key for key in header if 'valid' in key])
                    assert len(header) == len(train_data + validation_data)
                    if self.args.tb:
                        for key, value in zip(header, train_data):
                            writer.add_scalar(key, float(value), status['num_frames'])
                    if self.args.csv:
                        csv_writer.writerow(train_data + validation_data)

                    with open(status_path, 'w') as dst:
                        json.dump(status, dst)

            if status['i'] % self.args.validation_interval == 0:

                valid_log = self.validate(self.args.val_episodes)
                mean_return = np.mean(valid_log['return_per_episode'])
                success_rate = np.mean([1 if r > 0 else 0 for r in valid_log['return_per_episode']])

                val_log = self.run_epoch_recurrence(self.val_demos)
                validation_accuracy = np.mean(val_log["accuracy"])

                if status['i'] % self.args.log_interval == 0:
                    validation_data = [validation_accuracy, mean_return, success_rate]
                    logger.info("Validation: A {: .3f} | R {: .3f} | S {: .3f}".format(*validation_data))

                    assert len(header) == len(train_data + validation_data)
                    if self.args.tb:
                        for key, value in zip(header, train_data + validation_data):
                            writer.add_scalar(key, float(value), status['num_frames'])
                    if self.args.csv:
                        csv_writer.writerow(train_data + validation_data)

                if mean_return > best_mean_return:
                    best_mean_return = mean_return
                    status['patience'] = 0
                    with open(status_path, 'w') as dst:
                        json.dump(status, dst)
                    # Saving the model
                    logger.info("Saving best model")

                    self.obss_preprocessor.vocab.save()
                    if torch.cuda.is_available():
                        self.acmodel.cpu()
                    utils.save_model(self.acmodel, self.args.store_model_to)
                    if torch.cuda.is_available():
                        self.acmodel.cuda()
                else:
                    logger.info("Losing Patience")

                    status['patience'] += 1
                    with open(status_path, 'w') as dst:
                        json.dump(status, dst)<|MERGE_RESOLUTION|>--- conflicted
+++ resolved
@@ -18,6 +18,7 @@
 
 logger = logging.getLogger(__name__)
 
+
 class ImitationLearning(object):
     def __init__(self, args):
         self.args = args
@@ -239,16 +240,11 @@
         if verbose:
             logger.info("Validating the model")
         if type(self.env) == list:
-            agent = utils.load_agent(self.args, self.env[0])
-        else:
-            agent = utils.load_agent(self.args, self.env)
-
-<<<<<<< HEAD
-        envs = self.env if type(self.env) == list else [self.env]
-        agent = utils.load_agent(envs[0], model_name=self.args.store_model_to, argmax=True)
-=======
+            agent = utils.load_agent(self.env[0], model_name=self.args.store_model_to, argmax=True)
+        else:
+            agent = utils.load_agent(self.env, model_name=self.args.store_model_to, argmax=True)
+
         # Setting the agent model to the current model
->>>>>>> 7add76d1
         agent.model = self.acmodel
 
         agent.model.eval()
