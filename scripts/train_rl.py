#!/usr/bin/env python3

"""
Script to train the agent through reinforcment learning.
"""

import argparse
import gym
import time
import datetime
import torch
import torch_rl

import babyai.utils as utils
from babyai.model import ACModel
from babyai.levels import curriculums, create_menvs

# Parse arguments

parser = argparse.ArgumentParser()
parser.add_argument("--algo", required=True,
                    help="algorithm to use: a2c | ppo (REQUIRED)")
parser.add_argument("--env", default=None,
                    help="name of the environment to train on (REQUIRED or --curriculum REQUIRED)")
parser.add_argument("--curriculum", default=None,
                    help="name of the curriculum to train on (REQUIRED or --env REQUIRED)")
parser.add_argument("--model", default=None,
                    help="name of the model (default: ENV_ALGO_TIME)")
parser.add_argument("--seed", type=int, default=1,
                    help="random seed (default: 1)")
parser.add_argument("--procs", type=int, default=16,
                    help="number of processes (default: 16)")
parser.add_argument("--frames", type=int, default=10**7,
                    help="number of frames of training (default: 10e7)")
parser.add_argument("--log-interval", type=int, default=1,
                    help="number of updates between two logs (default: 1)")
parser.add_argument("--save-interval", type=int, default=10,
                    help="number of updates between two saves (default: 0, 0 means no saving)")
parser.add_argument("--tb", action="store_true", default=False,
                    help="log into Tensorboard")
parser.add_argument("--frames-per-proc", type=int, default=None,
                    help="number of frames per process before update (default: 5 for A2C and 128 for PPO)")
parser.add_argument("--discount", type=float, default=0.99,
                    help="discount factor (default: 0.99)")
parser.add_argument("--lr", type=float, default=7e-4,
                    help="learning rate (default: 7e-4)")
parser.add_argument("--gae-tau", type=float, default=0.95,
                    help="tau coefficient in GAE formula (default: 0.95, 1 means no gae)")
parser.add_argument("--entropy-coef", type=float, default=0.01,
                    help="entropy term coefficient (default: 0.01)")
parser.add_argument("--value-loss-coef", type=float, default=0.5,
                    help="value loss term coefficient (default: 0.5)")
parser.add_argument("--max-grad-norm", type=float, default=0.5,
                    help="maximum norm of gradient (default: 0.5)")
parser.add_argument("--recurrence", type=int, default=1,
                    help="number of timesteps gradient is backpropagated (default: 1)")
parser.add_argument("--optim-eps", type=float, default=1e-5,
                    help="Adam and RMSprop optimizer epsilon (default: 1e-5)")
parser.add_argument("--optim-alpha", type=float, default=0.99,
                    help="RMSprop optimizer apha (default: 0.99)")
parser.add_argument("--clip-eps", type=float, default=0.2,
                    help="clipping epsilon for PPO (default: 0.2)")
parser.add_argument("--epochs", type=int, default=4,
                    help="number of epochs for PPO (default: 4)")
parser.add_argument("--batch-size", type=int, default=256,
                    help="batch size for PPO (default: 256)")
parser.add_argument("--no-instr", action="store_true", default=False,
                    help="don't use instructions in the model")
parser.add_argument("--instr-arch", default="gru",
                    help="arch to encode instructions, possible values: gru, bigru, conv, bow (default: gru)")
parser.add_argument("--no-mem", action="store_true", default=False,
                    help="don't use memory in the model")
parser.add_argument("--arch", default='cnn1',
                    help="image embedding architecture")
args = parser.parse_args()

assert args.env is not None or args.curriculum is not None, "--env or --curriculum must be specified."

# Set seed for all randomness sources

utils.seed(args.seed)

# Generate environments

if args.env is not None:
    envs = []
    for i in range(args.procs):
        env = gym.make(args.env)
        env.seed(args.seed + i)
        envs.append(env)
else:
    curriculum = curriculums[args.curriculum]
    menv_head, envs = create_menvs(curriculum, args.procs, args.seed)

# Define model name

suffix = datetime.datetime.now().strftime("%y-%m-%d-%H-%M-%S")
instr = args.instr_arch if args.instr_arch else "noinstr"
mem = "mem" if not args.no_mem else "nomem"
<<<<<<< HEAD
env = args.env or args.curriculum
default_model_name = "{}_{}_{}_{}_{}_seed{}_{}".format(env,
=======
default_model_name = "{}_{}_{}_{}_{}_seed{}_{}".format(args.env or args.curriculum,
>>>>>>> 11ea508a
                                                       args.algo,
                                                       args.arch,
                                                       instr,
                                                       mem,
                                                       args.seed,
                                                       suffix)
model_name = args.model or default_model_name

# Define obss preprocessor

obss_preprocessor = utils.ObssPreprocessor(model_name, envs[0].observation_space)

# Define actor-critic model

acmodel = utils.load_model(model_name, raise_not_found=False)
if acmodel is None:
    acmodel = ACModel(obss_preprocessor.obs_space, envs[0].action_space,
                      not args.no_instr, args.instr_arch, not args.no_mem, args.arch)
if torch.cuda.is_available():
    acmodel.cuda()

# Define actor-critic algo

if args.algo == "a2c":
    algo = torch_rl.A2CAlgo(envs, acmodel, args.frames_per_proc, args.discount, args.lr, args.gae_tau,
                            args.entropy_coef, args.value_loss_coef, args.max_grad_norm, args.recurrence,
                            args.optim_alpha, args.optim_eps, obss_preprocessor, utils.reshape_reward)
elif args.algo == "ppo":
    algo = torch_rl.PPOAlgo(envs, acmodel, args.frames_per_proc, args.discount, args.lr, args.gae_tau,
                            args.entropy_coef, args.value_loss_coef, args.max_grad_norm, args.recurrence,
                            args.optim_eps, args.clip_eps, args.epochs, args.batch_size, obss_preprocessor,
                            utils.reshape_reward)
else:
    raise ValueError("Incorrect algorithm name: {}".format(args.algo))

# Define logger and Tensorboard writer

logger = utils.get_logger(model_name)
if args.tb:
    from tensorboardX import SummaryWriter
    writer = SummaryWriter(utils.get_log_dir(model_name))

# Log command, availability of CUDA and model

logger.info(args)
logger.info("CUDA available: {}".format(torch.cuda.is_available()))
logger.info(acmodel)

# Train model

num_frames = 0
total_start_time = time.time()
i = 0

while num_frames < args.frames:
    # Update parameters

    update_start_time = time.time()
    logs = algo.update_parameters()
    if args.curriculum is not None:
        menv_head.update_dist()
    update_end_time = time.time()

    num_frames += logs["num_frames"]
    i += 1

    # Print logs

    if i % args.log_interval == 0:
        total_ellapsed_time = int(time.time() - total_start_time)
        fps = logs["num_frames"]/(update_end_time - update_start_time)
        duration = datetime.timedelta(seconds=total_ellapsed_time)
        return_per_episode = utils.synthesize(logs["return_per_episode"])
        rreturn_per_episode = utils.synthesize(logs["reshaped_return_per_episode"])
        num_frames_per_episode = utils.synthesize(logs["num_frames_per_episode"])

        logger.info(
            "U {} | F {:06} | FPS {:04.0f} | D {} | rR:x̄σmM {: .2f} {: .2f} {: .2f} {: .2f} | F:x̄σmM {:.1f} {:.1f} {} {} | H {:.3f} | V {:.3f} | pL {: .3f} | vL {:.3f}"
            .format(i, num_frames, fps, duration,
                    *rreturn_per_episode.values(),
                    *num_frames_per_episode.values(),
                    logs["entropy"], logs["value"], logs["policy_loss"], logs["value_loss"]))
        if args.tb:
            writer.add_scalar("frames", num_frames, i)
            writer.add_scalar("FPS", fps, i)
            writer.add_scalar("duration", total_ellapsed_time, i)
            for key, value in return_per_episode.items():
                writer.add_scalar("return_" + key, value, i)
            for key, value in rreturn_per_episode.items():
                writer.add_scalar("rreturn_" + key, value, i)
            for key, value in num_frames_per_episode.items():
                writer.add_scalar("num_frames_" + key, value, i)
            writer.add_scalar("entropy", logs["entropy"], i)
            writer.add_scalar("value", logs["value"], i)
            writer.add_scalar("policy_loss", logs["policy_loss"], i)
            writer.add_scalar("value_loss", logs["value_loss"], i)

            if args.curriculum is not None:
                for env_id, env_key in enumerate(curriculum):
                    writer.add_scalar("proba/{}".format(env_key),
                                      menv_head.dist[env_id], num_frames)
                    if env_id in menv_head.synthesized_returns.keys():
                        writer.add_scalar("return/{}".format(env_key),
                                          menv_head.synthesized_returns[env_id], num_frames)

    # Save obss preprocessor vocabulary and model

    if args.save_interval > 0 and i % args.save_interval == 0:
        obss_preprocessor.vocab.save()

        if torch.cuda.is_available():
            acmodel.cpu()
        utils.save_model(acmodel, model_name)
        logger.info("Model is saved.")
        if torch.cuda.is_available():
            acmodel.cuda()<|MERGE_RESOLUTION|>--- conflicted
+++ resolved
@@ -97,12 +97,7 @@
 suffix = datetime.datetime.now().strftime("%y-%m-%d-%H-%M-%S")
 instr = args.instr_arch if args.instr_arch else "noinstr"
 mem = "mem" if not args.no_mem else "nomem"
-<<<<<<< HEAD
-env = args.env or args.curriculum
-default_model_name = "{}_{}_{}_{}_{}_seed{}_{}".format(env,
-=======
 default_model_name = "{}_{}_{}_{}_{}_seed{}_{}".format(args.env or args.curriculum,
->>>>>>> 11ea508a
                                                        args.algo,
                                                        args.arch,
                                                        instr,
