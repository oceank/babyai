#!/usr/bin/env python3

"""
Train an agent using an intelligent expert.

The procedure starts with a small set of training demonstrations, and
iteratively grows the training set by some percentage. At every step, the new
demos used to grow the training set are demos the agent is currently failing
on. A new model is trained from scratch at every step.

Sample usage:
scripts/train_intelligent_expert.py --env BabyAI-GoToObj-v0 --demos GoToObj-bot-100k --validation-interval 5

Vanilla imitation learning:
GoToObj, 1000 demos for 100 percent success rate
GoToLocal, over 60K demos needed
"""

import os
import csv
import json
import copy
import gym
import time
import datetime
import numpy as np
import sys
import logging
import babyai.utils as utils
from babyai.arguments import ArgumentParser
from babyai.imitation import ImitationLearning
from babyai.evaluate import batch_evaluate, evaluate
from babyai.utils.agent import BotAgent
import babyai.utils as utils
import torch
import blosc
from babyai.utils.agent import DemoAgent

# Parse arguments
parser = ArgumentParser()
parser.add_argument("--demos", default=None,
                    help="demos filename (REQUIRED or demos-origin required)")
parser.add_argument("--demos-origin", required=False,
                    help="origin of the demonstrations: human | agent (REQUIRED or demos required)")
parser.add_argument("--episodes", type=int, default=0,
                    help="number of episodes of demonstrations to use"
                         "(default: 0, meaning all demos)")
parser.add_argument("--start-demos", type=int, default=5000,
                    help="the starting number of demonstrations")
parser.add_argument("--demo-grow-factor", type=float, default=1.2,
                    help="number of demos to add to the training set")
parser.add_argument("--num-eval-demos", type=int, default=1000,
                    help="number of demos used for evaluation while growing the training set")
parser.add_argument("--phases", type=int, default=1000,
                    help="maximum number of phases to train for")
parser.add_argument("--save-interval", type=int, default=1,
<<<<<<< HEAD
                    help="number of updates between two saves (default: 1, 0 means no saving)")
=======
                    help="number of epochs between two saves (default: 1, 0 means no saving)")
>>>>>>> 0e380275


logger = logging.getLogger(__name__)

check_obss_equality = DemoAgent.check_obss_equality
def evaluate_agent(il_learn, eval_seed, num_eval_demos, return_obss_actions=False):
    """
    Evaluate the agent on some number of episodes and return the seeds for the
    episodes the agent performed the worst on.
    """

    logger.info("Evaluating agent on {} using {} demos".format(il_learn.args.env, num_eval_demos))

    agent = utils.load_agent(il_learn.env, il_learn.args.model)

    agent.model.eval()
    logs = batch_evaluate(
        agent,
        il_learn.args.env,
        episodes=num_eval_demos,
        seed=eval_seed,
        return_obss_actions=return_obss_actions
    )
    agent.model.train()

    success_rate = np.mean([1 if r > 0 else 0 for r in logs['return_per_episode']])
    logger.info("success rate: {:.2f}".format(success_rate))

    # Find the seeds for all the failing demos
    fail_seeds = []
    fail_obss = []
    fail_actions = []

    for idx, ret in enumerate(logs["return_per_episode"]):
        if ret <= 0:
            fail_seeds.append(logs["seed_per_episode"][idx])
            if return_obss_actions:
                fail_obss.append(logs["observations_per_episode"][idx])
                fail_actions.append(logs["actions_per_episode"][idx])

    logger.info("{} fails".format(len(fail_seeds)))

    if not return_obss_actions:
        return success_rate, fail_seeds
    else:
        return success_rate, fail_seeds, fail_obss, fail_actions


def generate_demos(env_name, seeds):
    env = gym.make(env_name)
    agent = BotAgent(env)
    demos = []

    for seed in seeds:
        # Run the expert for one episode
        done = False

        env.seed(int(seed))
        obs = env.reset()
        agent.on_reset()

        actions = []
        mission = obs["mission"]
        images = []
        directions = []

        try:
            while not done:
                action = agent.act(obs)['action']
                new_obs, reward, done, _ = env.step(action)
                agent.analyze_feedback(reward, done)

                actions.append(action)
                images.append(obs['image'])
                directions.append(obs['direction'])

                obs = new_obs

            if reward > 0:
                demos.append((mission, blosc.pack_array(np.array(images)), directions, actions))
            if reward == 0:
                logger.info("failed to accomplish the mission")

        except Exception:
            logger.exception("error while generating demo #{}".format(len(demos)))
            continue

        # logger.info("demo #{}".format(len(demos)))

    return demos


def grow_training_set(il_learn, train_demos, eval_seed, grow_factor, num_eval_demos):
    """
    Grow the training set of demonstrations by some factor
    We specifically generate demos on which the agent fails
    """

    new_train_set_size = int(len(train_demos) * grow_factor)
    num_new_demos = new_train_set_size - len(train_demos)

    logger.info("Generating {} new demos for {}".format(num_new_demos, il_learn.args.env))

    # Add new demos until we rearch the new target size
    while len(train_demos) < new_train_set_size:
        num_new_demos = new_train_set_size - len(train_demos)

        # Evaluate the success rate of the model
        success_rate, fail_seeds = evaluate_agent(il_learn, eval_seed, num_eval_demos)
        eval_seed += num_eval_demos

        if len(fail_seeds) > num_new_demos:
            fail_seeds = fail_seeds[:num_new_demos]

        # Generate demos for the worst performing seeds
        new_demos = generate_demos(il_learn.args.env, fail_seeds)
        train_demos.extend(new_demos)

    return eval_seed


def get_bot_mean(env_name, episodes_to_evaluate_mean, seed):
    logger.info("Evaluating the average number of steps using {} episodes".format(episodes_to_evaluate_mean))
    env = gym.make(env_name)
    env.seed(seed)
    agent = BotAgent(env)
    logs = evaluate(agent, env, episodes_to_evaluate_mean, model_agent=False)
    average_number_of_steps = np.mean(logs["num_frames_per_episode"])
    logger.info("Average number of steps: {}".format(average_number_of_steps))
    return average_number_of_steps


def main(args):
    args.model = args.model or ImitationLearning.default_model_name(args)
    utils.configure_logging(args.model)
    il_learn = ImitationLearning(args)

    # Define logger and Tensorboard writer
    header = (["update", "frames", "FPS", "duration", "entropy", "policy_loss", "train_accuracy"]
              + ["validation_accuracy", "validation_return", "validation_success_rate"])
    writer = None
    if args.tb:
        from tensorboardX import SummaryWriter
        writer = SummaryWriter(utils.get_log_dir(args.model))

    # Define csv writer
    csv_path = os.path.join(utils.get_log_dir(args.model), 'log.csv')
    first_created = not os.path.exists(csv_path)
    # we don't buffer data going in the csv log, cause we assume
    # that one update will take much longer that one write to the log
    csv_writer = csv.writer(open(csv_path, 'a', 1))
    if first_created:
        csv_writer.writerow(header)

    # Log command, availability of CUDA, and model
    logger.info(args)
    logger.info("CUDA available: {}".format(torch.cuda.is_available()))
    logger.info(il_learn.acmodel)

    # Seed at which demo evaluation/generation will begin
    eval_seed = args.seed + len(il_learn.train_demos)

    # Phase at which we start
    cur_phase = 0

    # Try to load the status (if resuming)
    status_path = os.path.join(utils.get_log_dir(args.model), 'status.json')
    if os.path.exists(status_path):
        with open(status_path, 'r') as src:
            status = json.load(src)
            eval_seed = status.get('eval_seed', eval_seed)
            cur_phase = status.get('cur_phase', cur_phase)

    model_name = args.model

    for phase_no in range(cur_phase, args.phases):
        logger.info("Starting phase {} with {} demos, eval_seed={}".format(phase_no, len(il_learn.train_demos), eval_seed))

        # Each phase trains a different model from scratch
        args.model = model_name + ('_phase_%d' % phase_no)
        il_learn = ImitationLearning(args)

        # Train the imitation learning agent
        if len(il_learn.train_demos) > 0:
            train_status_path = os.path.join(utils.get_log_dir(args.model), 'status.json')
            il_learn.train(il_learn.train_demos, writer, csv_writer, train_status_path, header)

        # Stopping criterion
        valid_log = il_learn.validate(args.val_episodes)
        success_rate = np.mean([1 if r > 0 else 0 for r in valid_log[0]['return_per_episode']])

        if success_rate >= 0.99:
            logger.info("Reached target success rate with {} demos, stopping".format(len(il_learn.train_demos)))
            break

        eval_seed = grow_training_set(
            il_learn,
            il_learn.train_demos,
            eval_seed,
            args.demo_grow_factor,
            args.num_eval_demos
        )

        # Save the current demo generation seed
        with open(status_path, 'w') as dst:
            status = {
                'eval_seed': eval_seed,
                'cur_phase':phase_no + 1
            }
            json.dump(status, dst)

        # Save the demos
        demos_path = utils.get_demos_path(args.demos, args.env, args.demos_origin, valid=False)
        print('saving demos to:', demos_path)
        utils.save_demos(il_learn.train_demos, demos_path)

if __name__ == "__main__":
    args = parser.parse_args()
    main(args)<|MERGE_RESOLUTION|>--- conflicted
+++ resolved
@@ -54,11 +54,7 @@
 parser.add_argument("--phases", type=int, default=1000,
                     help="maximum number of phases to train for")
 parser.add_argument("--save-interval", type=int, default=1,
-<<<<<<< HEAD
-                    help="number of updates between two saves (default: 1, 0 means no saving)")
-=======
                     help="number of epochs between two saves (default: 1, 0 means no saving)")
->>>>>>> 0e380275
 
 
 logger = logging.getLogger(__name__)
